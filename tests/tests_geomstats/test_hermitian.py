--- conflicted
+++ resolved
@@ -32,412 +32,6 @@
     skip_test_parallel_transport_bvp_is_isometry = True
     skip_test_exp_geodesic_ivp = True
 
-<<<<<<< HEAD
-    class HermitianMetricTestData(_RiemannianMetricTestData):
-        n_list = random.sample(range(2, 7), 5)
-        metric_args_list = [(n,) for n in n_list]
-        shape_list = metric_args_list
-        space_list = [Hermitian(n) for n in n_list]
-        n_points_list = random.sample(range(1, 7), 5)
-        n_tangent_vecs_list = random.sample(range(1, 7), 5)
-        n_points_a_list = random.sample(range(1, 7), 5)
-        n_points_b_list = [1]
-        alpha_list = [1] * 5
-        n_rungs_list = [1] * 5
-        scheme_list = ["pole"] * 5
-
-        def exp_test_data(self):
-
-            one_tangent_vec = gs.array([0.0 + 0.0j, 1.0 + 1.0j])
-            one_base_point = gs.array([2.0 + 2.0j, 10.0 + 10.0j])
-            n_tangent_vecs = gs.array(
-                [
-                    [2.0 + 2.0j, 1.0 + 1.0j],
-                    [-2.0 - 2.0j, -4.0 - 4.0j],
-                    [-5.0 - 5.0j, 1.0 + 1.0j],
-                ]
-            )
-            n_base_points = gs.array(
-                [
-                    [2.0 + 2.0j, 10.0 + 10.0j],
-                    [8.0 + 8.0j, -1.0 - 1.0j],
-                    [-3.0 - 3.0j, 6.0 + 6.0j],
-                ]
-            )
-            smoke_data = [
-                dict(
-                    dim=2,
-                    tangent_vec=[0.0 + 0.0j, 1.0 + 1.0j],
-                    base_point=[2.0 + 2.0j, 10.0 + 10.0j],
-                    expected=[2.0 + 2.0j, 11.0 + 11.0j],
-                ),
-                dict(
-                    dim=2,
-                    tangent_vec=one_tangent_vec,
-                    base_point=one_base_point,
-                    expected=one_tangent_vec + one_base_point,
-                ),
-                dict(
-                    dim=2,
-                    tangent_vec=one_tangent_vec,
-                    base_point=n_base_points,
-                    expected=one_tangent_vec + n_base_points,
-                ),
-                dict(
-                    dim=2,
-                    tangent_vec=n_tangent_vecs,
-                    base_point=one_base_point,
-                    expected=n_tangent_vecs + one_base_point,
-                ),
-                dict(
-                    dim=2,
-                    tangent_vec=n_tangent_vecs,
-                    base_point=n_base_points,
-                    expected=n_tangent_vecs + n_base_points,
-                ),
-            ]
-            return self.generate_tests(smoke_data)
-
-        def log_test_data(self):
-            one_p = gs.array([0.0 + 0.0j, 1.0 + 1.0j])
-            one_bp = gs.array([2.0 + 2.0j, 10.0 + 10.0j])
-            n_ps = gs.array(
-                [
-                    [2.0 + 2.0j, 1.0 + 1.0j],
-                    [-2.0 - 2.0j, -4.0 - 4.0j],
-                    [-5.0 - 5.0, 1.0 + 1.0],
-                ]
-            )
-            n_bps = gs.array(
-                [
-                    [2.0 + 2.0, 10.0 + 10.0],
-                    [8.0 + 8.0, -1.0 - 1.0],
-                    [-3.0 - 3.0, 6.0 + 6.0],
-                ]
-            )
-            smoke_data = [
-                dict(
-                    dim=2,
-                    point=[2.0 + 2.0j, 10.0 + 10.0j],
-                    base_point=[0.0 + 0.0j, 1.0 + 1.0j],
-                    expected=[2.0 + 2.0j, 9.0 + 9.0j],
-                ),
-                dict(dim=2, point=one_p, base_point=one_bp, expected=one_p - one_bp),
-                dict(dim=2, point=one_p, base_point=n_bps, expected=one_p - n_bps),
-                dict(dim=2, point=n_ps, base_point=one_bp, expected=n_ps - one_bp),
-                dict(dim=2, point=n_ps, base_point=n_bps, expected=n_ps - n_bps),
-            ]
-            return self.generate_tests(smoke_data)
-
-        def inner_product_test_data(self):
-            n_tangent_vecs_1 = [[2.0, 1.0], [-2.0, -4.0], [-5.0, 1.0]]
-            n_tangent_vecs_2 = [[2.0, 10.0], [8.0, -1.0], [-3.0, 6.0]]
-            tangent_vec_3 = [0.0, 1.0]
-            tangent_vec_4 = [2.0, 10.0]
-            smoke_data = [
-                dict(
-                    dim=2,
-                    tangent_vec_a=n_tangent_vecs_1,
-                    tangent_vec_b=tangent_vec_4,
-                    expected=[14.0, -44.0, 0.0],
-                ),
-                dict(
-                    dim=2,
-                    tangent_vec_a=tangent_vec_3,
-                    tangent_vec_b=n_tangent_vecs_2,
-                    expected=[10.0, -1.0, 6.0],
-                ),
-                dict(
-                    dim=2,
-                    tangent_vec_a=n_tangent_vecs_1,
-                    tangent_vec_b=n_tangent_vecs_2,
-                    expected=[14.0, -12.0, 21.0],
-                ),
-                dict(
-                    dim=2,
-                    tangent_vec_a=[0.0, 1.0],
-                    tangent_vec_b=[2.0, 10.0],
-                    expected=10.0,
-                ),
-            ]
-            return self.generate_tests(smoke_data)
-
-        def squared_norm_test_data(self):
-            smoke_data = [
-                dict(
-                    dim=2,
-                    vec=[0.0, 1.0],
-                    expected=1.0,
-                ),
-                dict(
-                    dim=2,
-                    vec=[[2.0, 1.0], [-2.0, -4.0], [-5.0, 1.0]],
-                    expected=[5.0, 20.0, 26.0],
-                ),
-            ]
-            return self.generate_tests(smoke_data)
-
-        def norm_test_data(self):
-            smoke_data = [
-                dict(dim=2, vec=[4.0, 3.0], expected=5.0),
-                dict(dim=4, vec=[4.0, 3.0, 4.0, 3.0], expected=5.0 * SQRT_2),
-                dict(
-                    dim=3,
-                    vec=[[4.0, 3.0, 10.0], [3.0, 10.0, 4.0]],
-                    expected=[5 * SQRT_5, 5 * SQRT_5],
-                ),
-            ]
-            return self.generate_tests(smoke_data)
-
-        def metric_matrix_test_data(self):
-            smoke_data = [
-                dict(dim=1, expected=gs.eye(1)),
-                dict(dim=2, expected=gs.eye(2)),
-                dict(dim=3, expected=gs.eye(3)),
-            ]
-            return self.generate_tests(smoke_data)
-
-        def squared_dist_test_data(self):
-            one_point_a = gs.array([0.0, 1.0])
-            one_point_b = gs.array([2.0, 10.0])
-            n_points_a = gs.array([[2.0, 1.0], [-2.0, -4.0], [-5.0, 1.0]])
-            n_points_b = gs.array([[2.0, 10.0], [8.0, -1.0], [-3.0, 6.0]])
-            smoke_data = []
-            smoke_data.append(
-                dict(
-                    dim=2,
-                    point_a=one_point_a,
-                    point_b=n_points_b,
-                    expected=[85.0, 68.0, 34.0],
-                )
-            )
-            smoke_data.append(
-                dict(dim=2, point_a=one_point_a, point_b=one_point_b, expected=85.0)
-            )
-            smoke_data.append(
-                dict(
-                    dim=2,
-                    point_a=n_points_a,
-                    point_b=one_point_b,
-                    expected=[81.0, 212.0, 130.0],
-                )
-            )
-            smoke_data.append(
-                dict(
-                    dim=2,
-                    point_a=n_points_a,
-                    point_b=n_points_b,
-                    expected=[81.0, 109.0, 29.0],
-                )
-            )
-
-            return self.generate_tests(smoke_data)
-
-        def dist_test_data(self):
-            one_point_a = gs.array([0.0, 1.0])
-            one_point_b = gs.array([2.0, 10.0])
-            n_points_a = gs.array([[2.0, 1.0], [-2.0, -4.0], [-5.0, 1.0]])
-            n_points_b = gs.array([[2.0, 10.0], [8.0, -1.0], [-3.0, 6.0]])
-            smoke_data = []
-            smoke_data.append(
-                dict(
-                    dim=2,
-                    point_a=one_point_a,
-                    point_b=n_points_b,
-                    expected=gs.sqrt(gs.array([85.0, 68.0, 34.0])),
-                )
-            )
-            smoke_data.append(
-                dict(
-                    dim=2,
-                    point_a=one_point_a,
-                    point_b=one_point_b,
-                    expected=gs.sqrt(gs.array(85.0)),
-                )
-            )
-            smoke_data.append(
-                dict(
-                    dim=2,
-                    point_a=n_points_a,
-                    point_b=one_point_b,
-                    expected=gs.sqrt(gs.array([81.0, 212.0, 130.0])),
-                )
-            )
-            smoke_data.append(
-                dict(
-                    dim=2,
-                    point_a=n_points_a,
-                    point_b=n_points_b,
-                    expected=gs.sqrt(gs.array([81.0, 109.0, 29.0])),
-                )
-            )
-
-            return self.generate_tests(smoke_data)
-
-        def exp_shape_test_data(self):
-            return self._exp_shape_test_data(
-                self.metric_args_list, self.space_list, self.shape_list
-            )
-
-        def log_shape_test_data(self):
-            return self._log_shape_test_data(self.metric_args_list, self.space_list)
-
-        def squared_dist_is_symmetric_test_data(self):
-            return self._squared_dist_is_symmetric_test_data(
-                self.metric_args_list,
-                self.space_list,
-                self.n_points_a_list,
-                self.n_points_b_list,
-                atol=gs.atol * 1000,
-            )
-
-        def exp_belongs_test_data(self):
-            return self._exp_belongs_test_data(
-                self.metric_args_list,
-                self.space_list,
-                self.shape_list,
-                self.n_tangent_vecs_list,
-                belongs_atol=gs.atol * 1000,
-            )
-
-        def log_is_tangent_test_data(self):
-            return self._log_is_tangent_test_data(
-                self.metric_args_list,
-                self.space_list,
-                self.n_points_list,
-                is_tangent_atol=gs.atol * 1000,
-            )
-
-        def geodesic_ivp_belongs_test_data(self):
-            return self._geodesic_ivp_belongs_test_data(
-                self.metric_args_list,
-                self.space_list,
-                self.shape_list,
-                self.n_points_list,
-                belongs_atol=gs.atol * 1000,
-            )
-
-        def geodesic_bvp_belongs_test_data(self):
-            return self._geodesic_bvp_belongs_test_data(
-                self.metric_args_list,
-                self.space_list,
-                self.n_points_list,
-                belongs_atol=gs.atol * 1000,
-            )
-
-        def exp_after_log_test_data(self):
-            return self._exp_after_log_test_data(
-                self.metric_args_list,
-                self.space_list,
-                self.n_points_list,
-                rtol=gs.rtol * 100,
-                atol=gs.atol * 10000,
-            )
-
-        def log_after_exp_test_data(self):
-            return self._log_after_exp_test_data(
-                self.metric_args_list,
-                self.space_list,
-                self.shape_list,
-                self.n_tangent_vecs_list,
-                rtol=gs.rtol * 100,
-                atol=gs.atol * 10000,
-            )
-
-        def exp_ladder_parallel_transport_test_data(self):
-            return self._exp_ladder_parallel_transport_test_data(
-                self.metric_args_list,
-                self.space_list,
-                self.shape_list,
-                self.n_tangent_vecs_list,
-                self.n_rungs_list,
-                self.alpha_list,
-                self.scheme_list,
-            )
-
-        def exp_geodesic_ivp_test_data(self):
-            return self._exp_geodesic_ivp_test_data(
-                self.metric_args_list,
-                self.space_list,
-                self.shape_list,
-                self.n_tangent_vecs_list,
-                self.n_points_list,
-                rtol=gs.rtol * 1000,
-                atol=gs.atol * 1000,
-            )
-
-        def parallel_transport_ivp_is_isometry_test_data(self):
-            return self._parallel_transport_ivp_is_isometry_test_data(
-                self.metric_args_list,
-                self.space_list,
-                self.shape_list,
-                self.n_tangent_vecs_list,
-                is_tangent_atol=gs.atol * 1000,
-                atol=gs.atol * 1000,
-            )
-
-        def parallel_transport_bvp_is_isometry_test_data(self):
-            return self._parallel_transport_bvp_is_isometry_test_data(
-                self.metric_args_list,
-                self.space_list,
-                self.shape_list,
-                self.n_tangent_vecs_list,
-                is_tangent_atol=gs.atol * 1000,
-                atol=gs.atol * 1000,
-            )
-
-        def dist_is_symmetric_test_data(self):
-            return self._dist_is_symmetric_test_data(
-                self.metric_args_list,
-                self.space_list,
-                self.n_points_a_list,
-                self.n_points_b_list,
-            )
-
-        def dist_is_positive_test_data(self):
-            return self._dist_is_positive_test_data(
-                self.metric_args_list,
-                self.space_list,
-                self.n_points_a_list,
-                self.n_points_b_list,
-            )
-
-        def squared_dist_is_positive_test_data(self):
-            return self._squared_dist_is_positive_test_data(
-                self.metric_args_list,
-                self.space_list,
-                self.n_points_a_list,
-                self.n_points_b_list,
-            )
-
-        def dist_is_norm_of_log_test_data(self):
-            return self._dist_is_norm_of_log_test_data(
-                self.metric_args_list,
-                self.space_list,
-                self.n_points_a_list,
-                self.n_points_b_list,
-            )
-
-        def dist_point_to_itself_is_zero_test_data(self):
-            return self._dist_point_to_itself_is_zero_test_data(
-                self.metric_args_list, self.space_list, self.n_points_list
-            )
-
-        def inner_product_is_symmetric_test_data(self):
-            return self._inner_product_is_symmetric_test_data(
-                self.metric_args_list,
-                self.space_list,
-                self.shape_list,
-                self.n_tangent_vecs_list,
-            )
-
-        def triangular_inequality_of_dist_test_data(self):
-            return self._triangular_inequality_of_dist_test_data(
-                self.metric_args_list, self.space_list, self.n_points_list
-            )
-
-=======
->>>>>>> 1864374e
     testing_data = HermitianMetricTestData()
 
     def test_exp(self, dim, tangent_vec, base_point, expected):
