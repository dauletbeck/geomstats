"""Unit tests for ProductManifold, ProductRiemannianMetric."""

import geomstats.backend as gs
import tests.conftest
from geomstats.geometry.euclidean import Euclidean
from geomstats.geometry.minkowski import Minkowski
from geomstats.geometry.product_manifold import ProductManifold
from tests.conftest import Parametrizer
from tests.data.product_manifold_data import (
    ProductManifoldTestData,
    ProductRiemannianMetricTestData,
)
from tests.geometry_test_cases import ManifoldTestCase, RiemannianMetricTestCase


class TestProductManifold(ManifoldTestCase, metaclass=Parametrizer):
    skip_test_projection_belongs = True

    testing_data = ProductManifoldTestData()

    def test_dimension(self, manifolds, default_point_type, expected):
        space = self.Space(manifolds, default_point_type=default_point_type)
        self.assertAllClose(space.dim, expected)

    def test_regularize(self, manifolds, default_point_type, point):
        space = self.Space(manifolds, default_point_type=default_point_type)
        result = space.regularize(point)
        self.assertAllClose(result, point)

    def test_default_coords_type(self, space_args, expected):
        space = self.Space(*space_args)
        self.assertTrue(
            space.default_coords_type == expected,
            msg=f"Expected `{expected}`, but it is `{space.default_coords_type}`",
        )

    def test_embed_to_after_project_from(self, space_args, n_points):
        space = self.Space(*space_args)

        points = space.random_point(n_points)

        factors_points = space.project_from_product(points)
        points_ = space.embed_to_product(factors_points)

        self.assertAllClose(points, points_)


class TestProductRiemannianMetric(RiemannianMetricTestCase, metaclass=Parametrizer):
    skip_test_parallel_transport_ivp_is_isometry = True
    skip_test_parallel_transport_bvp_is_isometry = True
    skip_test_exp_geodesic_ivp = True
    skip_test_covariant_riemann_tensor_is_skew_symmetric_1 = True
    skip_test_covariant_riemann_tensor_is_skew_symmetric_2 = True
    skip_test_covariant_riemann_tensor_bianchi_identity = True
    skip_test_covariant_riemann_tensor_is_interchange_symmetric = True
    skip_test_riemann_tensor_shape = True
    skip_test_scalar_curvature_shape = True
    skip_test_ricci_tensor_shape = True
    skip_test_sectional_curvature_shape = True
    skip_test_inner_product_matrix_vector = True

    testing_data = ProductRiemannianMetricTestData()

    def test_inner_product_matrix(
        self, manifolds, default_point_type, point, base_point
    ):
        metric = self.Metric(manifolds, default_point_type=default_point_type)
        logs = metric.log(point, base_point)
        result = metric.inner_product(logs, logs, base_point)
        expected = metric.squared_dist(base_point, point)
        self.assertAllClose(result, expected)

    def test_inner_product_matrix_vector(self, default_point_type):
        euclidean = Euclidean(3)
        minkowski = Minkowski(3)
        space = ProductManifold(factors=[euclidean, minkowski])
        point = space.random_point(1)
        expected = gs.eye(6)
        expected[3, 3] = -1
        result = space.metric.metric_matrix(point)
        self.assertAllClose(result, expected)

    @tests.conftest.np_and_autograd_only
    def test_dist_exp_after_log_norm(
        self, manifolds, default_point_type, n_samples, einsum_str, expected
    ):
        space = ProductManifold(
            factors=manifolds, default_point_type=default_point_type
        )
        point = space.random_point(n_samples)
        base_point = space.random_point(n_samples)

        logs = space.metric.log(point, base_point)
        normalized_logs = gs.einsum(
            einsum_str,
            1.0 / space.metric.norm(logs, base_point),
            logs,
        )
        point = space.metric.exp(normalized_logs, base_point)
        result = space.metric.dist(point, base_point)
<<<<<<< HEAD
=======
        self.assertAllClose(result, expected)


class TestNFoldManifold(ManifoldTestCase, metaclass=Parametrizer):
    testing_data = NFoldManifoldTestData()

    def test_belongs(self, base, power, point, expected):
        space = self.Space(base, power)
        self.assertAllEqual(space.belongs(point), expected)

    def test_shape(self, base, power, expected):
        space = self.Space(base, power)
        self.assertAllClose(space.shape, expected)


class TestNFoldMetric(RiemannianMetricTestCase, metaclass=Parametrizer):
    skip_test_parallel_transport_ivp_is_isometry = True
    skip_test_parallel_transport_bvp_is_isometry = True
    skip_test_exp_geodesic_ivp = True
    skip_test_geodesic_bvp_belongs = True
    skip_test_geodesic_ivp_belongs = True
    skip_test_covariant_riemann_tensor_is_skew_symmetric_1 = True
    skip_test_covariant_riemann_tensor_is_skew_symmetric_2 = True
    skip_test_covariant_riemann_tensor_bianchi_identity = True
    skip_test_covariant_riemann_tensor_is_interchange_symmetric = True
    skip_test_riemann_tensor_shape = True
    skip_test_scalar_curvature_shape = True
    skip_test_ricci_tensor_shape = True
    skip_test_sectional_curvature_shape = True

    testing_data = NFoldMetricTestData()

    def test_inner_product_shape(self, space, n_samples, point, tangent_vec):
        result = space.metric.inner_product(tangent_vec, tangent_vec, point)
        expected = gs.zeros(n_samples)
        self.assertAllClose(result, expected)

        point = point[0]
        result = space.metric.inner_product(tangent_vec, tangent_vec, point)
        expected = gs.zeros(n_samples)
        self.assertAllClose(result, expected)

        result = space.metric.inner_product(tangent_vec[0], tangent_vec, point)
        self.assertAllClose(result, expected)

        expected = 0.0
        result = space.metric.inner_product(tangent_vec[0], tangent_vec[0], point)
        self.assertAllClose(result, expected)

    def test_inner_product_scales(
        self, base_metric, n_copies, scales, point, tangent_vec
    ):
        metric = NFoldMetric(base_metric=base_metric, n_copies=n_copies, scales=scales)
        result = metric.inner_product(tangent_vec, tangent_vec, point)

        expected = 0
        base_shape = base_metric.shape
        point_reshaped = gs.reshape(point, (-1, n_copies, *base_shape))
        vec_reshaped = gs.reshape(tangent_vec, (-1, n_copies, *base_shape))
        for i in range(n_copies):
            point_i = point_reshaped[:, i]
            vec_i = vec_reshaped[:, i]
            expected += scales[i] * base_metric.inner_product(vec_i, vec_i, point_i)
>>>>>>> 34377db2
        self.assertAllClose(result, expected)<|MERGE_RESOLUTION|>--- conflicted
+++ resolved
@@ -98,70 +98,4 @@
         )
         point = space.metric.exp(normalized_logs, base_point)
         result = space.metric.dist(point, base_point)
-<<<<<<< HEAD
-=======
-        self.assertAllClose(result, expected)
-
-
-class TestNFoldManifold(ManifoldTestCase, metaclass=Parametrizer):
-    testing_data = NFoldManifoldTestData()
-
-    def test_belongs(self, base, power, point, expected):
-        space = self.Space(base, power)
-        self.assertAllEqual(space.belongs(point), expected)
-
-    def test_shape(self, base, power, expected):
-        space = self.Space(base, power)
-        self.assertAllClose(space.shape, expected)
-
-
-class TestNFoldMetric(RiemannianMetricTestCase, metaclass=Parametrizer):
-    skip_test_parallel_transport_ivp_is_isometry = True
-    skip_test_parallel_transport_bvp_is_isometry = True
-    skip_test_exp_geodesic_ivp = True
-    skip_test_geodesic_bvp_belongs = True
-    skip_test_geodesic_ivp_belongs = True
-    skip_test_covariant_riemann_tensor_is_skew_symmetric_1 = True
-    skip_test_covariant_riemann_tensor_is_skew_symmetric_2 = True
-    skip_test_covariant_riemann_tensor_bianchi_identity = True
-    skip_test_covariant_riemann_tensor_is_interchange_symmetric = True
-    skip_test_riemann_tensor_shape = True
-    skip_test_scalar_curvature_shape = True
-    skip_test_ricci_tensor_shape = True
-    skip_test_sectional_curvature_shape = True
-
-    testing_data = NFoldMetricTestData()
-
-    def test_inner_product_shape(self, space, n_samples, point, tangent_vec):
-        result = space.metric.inner_product(tangent_vec, tangent_vec, point)
-        expected = gs.zeros(n_samples)
-        self.assertAllClose(result, expected)
-
-        point = point[0]
-        result = space.metric.inner_product(tangent_vec, tangent_vec, point)
-        expected = gs.zeros(n_samples)
-        self.assertAllClose(result, expected)
-
-        result = space.metric.inner_product(tangent_vec[0], tangent_vec, point)
-        self.assertAllClose(result, expected)
-
-        expected = 0.0
-        result = space.metric.inner_product(tangent_vec[0], tangent_vec[0], point)
-        self.assertAllClose(result, expected)
-
-    def test_inner_product_scales(
-        self, base_metric, n_copies, scales, point, tangent_vec
-    ):
-        metric = NFoldMetric(base_metric=base_metric, n_copies=n_copies, scales=scales)
-        result = metric.inner_product(tangent_vec, tangent_vec, point)
-
-        expected = 0
-        base_shape = base_metric.shape
-        point_reshaped = gs.reshape(point, (-1, n_copies, *base_shape))
-        vec_reshaped = gs.reshape(tangent_vec, (-1, n_copies, *base_shape))
-        for i in range(n_copies):
-            point_i = point_reshaped[:, i]
-            vec_i = vec_reshaped[:, i]
-            expected += scales[i] * base_metric.inner_product(vec_i, vec_i, point_i)
->>>>>>> 34377db2
         self.assertAllClose(result, expected)