--- conflicted
+++ resolved
@@ -40,31 +40,13 @@
     return tf.linalg.svd(x, compute_uv=compute_uv)
 
 
-<<<<<<< HEAD
 def solve_sylvester(a, b, q):
     raise NotImplementedError('solve_sylvester is not implemented in '
                               'tensorflow')
 
 
-def qr(*args, mode='reduced'):
-    def qr_aux(x, mode):
-        if mode == 'complete':
-            aux = tf.linalg.qr(x, full_matrices=True)
-        else:
-            aux = tf.linalg.qr(x)
-
-        return aux.q, aux.r
-
-    result = tf.map_fn(
-        lambda x: qr_aux(x, mode),
-        *args,
-        dtype=(tf.float32, tf.float32))
-
-    return result
-=======
 def qr(x, mode='reduced'):
     return tf.linalg.qr(x, full_matrices=(mode == 'complete'))
->>>>>>> 47450718
 
 
 def powerm(x, power):
