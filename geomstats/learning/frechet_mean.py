"""Frechet mean."""

import logging
import math

from sklearn.base import BaseEstimator

import geomstats.backend as gs
from geomstats.geometry.euclidean import EuclideanMetric
from geomstats.geometry.minkowski import MinkowskiMetric

EPSILON = 1e-4


def variance(points,
             base_point,
             metric,
             weights=None,
             point_type='vector'):
    """Variance of (weighted) points wrt a base point.

    Parameters
    ----------
    points : array-like, shape=[n_samples, dimension]

    weights : array-like, shape=[n_samples, 1], optional
    """
    n_points = gs.shape(points)[0]
    if weights is None:
        weights = gs.ones((n_points, 1))
    weights = gs.array(weights)
<<<<<<< HEAD
    # weights = gs.to_ndarray(weights, to_ndim=2, axis=1)
=======
>>>>>>> 1f6ddfdd

    sum_weights = gs.sum(weights)
    if point_type == 'vector':
        points = gs.to_ndarray(points, to_ndim=2)
        base_point = gs.to_ndarray(base_point, to_ndim=2)
        weights = gs.to_ndarray(weights, to_ndim=2, axis=1)
    if point_type == 'matrix':
        points = gs.to_ndarray(points, to_ndim=3)
        base_point = gs.to_ndarray(base_point, to_ndim=3)
        weights = gs.to_ndarray(weights, to_ndim=3, axis=1)
        weights = weights[:, :, 0]

    var = 0.

    sq_dists = metric.squared_dist(base_point, points)
    # var += gs.einsum('nk,nj->j', weights, sq_dists)
    var += gs.sum(weights * sq_dists)
    var = gs.array(var)
    var /= sum_weights

    var = gs.to_ndarray(var, to_ndim=1)
    var = gs.to_ndarray(var, to_ndim=2, axis=1)
    return var


def linear_mean(points, weights=None):
    """Compute the weighted linear mean.

    The linear mean is the Frechet mean when points:
    - lie in a Euclidean space with Euclidean metric,
    - lie in a Minkowski space with Minkowski metric.

    Parameters
    ----------
    points : array-like, shape=[n_samples, dimension]
        Points to be averaged.

    weights : array-like, shape=[n_samples, 1], optional
        Weights associated to the points.

    Returns
    -------
    mean : array-like, shape=[1, dimension]
        Weighted linear mean of the points.
    """
    if isinstance(points, list):
        points = gs.vstack(points)
    points = gs.to_ndarray(points, to_ndim=2)
    n_points = gs.shape(points)[0]

    if isinstance(weights, list):
        weights = gs.vstack(weights)
    elif weights is None:
        weights = gs.ones((n_points, ))

    weighted_points = gs.einsum('...,...j->...j', weights, points)
    mean = (gs.sum(weighted_points, axis=0) / gs.sum(weights))
    mean = gs.to_ndarray(mean, to_ndim=2)
    return mean


def _default_gradient_descent(points, metric, weights,
                              n_max_iterations, point_type, epsilon, verbose):

    def while_loop_cond(iteration, mean, var, sq_dist):
        result = ~gs.logical_or(
            gs.isclose(var, 0.),
            gs.less_equal(sq_dist, epsilon * var))
        return result[0, 0] or iteration == 0

    def while_loop_body(iteration, mean, var, sq_dist):

        logs = metric.log(point=points, base_point=mean)

        tangent_mean = gs.einsum('nk,nj->j', weights, logs)

        tangent_mean /= sum_weights

        estimate_next = metric.exp(
            tangent_vec=tangent_mean,
            base_point=mean)

        sq_dist = metric.squared_dist(estimate_next, mean)
        sq_dists_between_iterates.append(sq_dist)

        var = variance(
            points=points,
            weights=weights,
            metric=metric,
            base_point=estimate_next,
            point_type=point_type)

        mean = estimate_next
        iteration += 1
        return [iteration, mean, var, sq_dist]

    if point_type == 'vector':
        points = gs.to_ndarray(points, to_ndim=2)
        einsum_str = 'nk,nj->j'
    if point_type == 'matrix':
        einsum_str = 'nkl,nij->ij'
        points = gs.to_ndarray(points, to_ndim=3)
    n_points = gs.shape(points)[0]

    if weights is None:
        weights = gs.ones((n_points, 1))

    weights = gs.array(weights)
    weights = gs.to_ndarray(weights, to_ndim=2, axis=1)

    sum_weights = gs.sum(weights)

    mean = points[0]
    if point_type == 'vector':
        weights = gs.to_ndarray(weights, to_ndim=2, axis=1)
        mean = gs.to_ndarray(mean, to_ndim=2)
    if point_type == 'matrix':
        weights = gs.to_ndarray(weights, to_ndim=3, axis=1)
        mean = gs.to_ndarray(mean, to_ndim=3)

    if n_points == 1:
        return mean

    sum_weights = gs.sum(weights)
    sq_dists_between_iterates = []
    iteration = 0
    sq_dist = gs.array([[0.]])
    var = gs.array([[0.]])

    last_iteration, mean, var, sq_dist = gs.while_loop(
        lambda i, m, v, sq: while_loop_cond(i, m, v, sq),
        lambda i, m, v, sq: while_loop_body(i, m, v, sq),
        loop_vars=[iteration, mean, var, sq_dist],
        maximum_iterations=n_max_iterations)

    if last_iteration == n_max_iterations:
        logging.warning(
            'Maximum number of iterations {} reached.'
            'The mean may be inaccurate'.format(n_max_iterations))

    if verbose:
        logging.info('n_iter: {}, final variance: {}, final dist: {}'.format(
            last_iteration, var, sq_dist))

    mean = gs.to_ndarray(mean, to_ndim=2)
    return mean


def _ball_gradient_descent(points, metric, weights, n_max_iterations,
                           lr=1e-3, tau=5e-3):

    if len(points) == 1:
        return points

    iteration = 0
    convergence = math.inf
    barycenter = points.mean(0, keepdims=True) * 0

    while convergence > tau and n_max_iterations > iteration:

        iteration += 1

        grad_tangent = 2 * metric.log(points, barycenter)

        cc_barycenter = metric.exp(
            lr * grad_tangent.sum(0, keepdims=True), barycenter)

        convergence = metric.dist(cc_barycenter, barycenter).max().item()

        barycenter = cc_barycenter

    if iteration == n_max_iterations:
        logging.warning(
            'Maximum number of iterations {} reached. The '
            'mean may be inaccurate'.format(n_max_iterations))

    return barycenter


def _adaptive_gradient_descent(points,
                               metric,
                               weights=None,
                               n_max_iterations=32,
                               epsilon=1e-12,
                               init_points=[],
                               point_type='vector'):
    """Compute the Frechet mean using gradient descent.

    Frechet mean of (weighted) points using adaptive time-steps
    The loss function optimized is :math:`||M_1(x)||_x`
    (where :math:`M_1(x)` is the tangent mean at x) rather than
    the mean-square-distance (MSD) because this saves computation time.

    Parameters
    ----------
    points : array-like, shape=[n_samples, dimension]
        Points to be averaged.

    weights : array-like, shape=[n_samples, 1], optional
        Weights associated to the points.

    n_max_iterations : int, optional
        Maximum number of iterations for the gradient descent.

    init_points : array-like, shape=[n_init, dimension], optional
        Initial points.

    epsilon : float, optional
        Tolerance for stopping the gradient descent.

    Returns
    -------
    current_mean: array-like, shape=[n_samples, dimension]
        Weighted Frechet mean of the points.
    """
    if point_type == 'matrix':
        raise NotImplementedError(
            'The Frechet mean with adaptive gradient descent is only'
            ' implemented for lists of vectors, and not matrices.')
    n_points = gs.shape(points)[0]

    if weights is None:
        weights = gs.ones((n_points, 1))

    weights = gs.array(weights)
    weights = gs.to_ndarray(weights, to_ndim=2, axis=1)

    sum_weights = gs.sum(weights)

    n_init = len(init_points)

    if n_init == 0:
        current_mean = points[0]
    else:
        current_mean = init_points[0]

    if n_points == 1:
        return gs.to_ndarray(current_mean, to_ndim=2)

    tau = 1.0
    iteration = 0

    logs = metric.log(point=points, base_point=current_mean)
    current_tangent_mean = gs.einsum('nk,nj->j', weights, logs)
    current_tangent_mean /= sum_weights
    norm_current_tangent_mean = gs.linalg.norm(current_tangent_mean)

    while (norm_current_tangent_mean > epsilon
           and iteration < n_max_iterations):
        iteration = iteration + 1
        shooting_vector = gs.to_ndarray(
            tau * current_tangent_mean,
            to_ndim=2)
        next_mean = metric.exp(
            tangent_vec=shooting_vector,
            base_point=current_mean)
        logs = metric.log(point=points, base_point=next_mean)
        next_tangent_mean = gs.einsum('nk,nj->j', weights, logs)
        next_tangent_mean /= sum_weights
        norm_next_tangent_mean = gs.linalg.norm(next_tangent_mean)
        if norm_next_tangent_mean < norm_current_tangent_mean:
            current_mean = next_mean
            current_tangent_mean = next_tangent_mean
            norm_current_tangent_mean = norm_next_tangent_mean
            tau = max(1.0, 1.0511111 * tau)
        else:
            tau = tau * 0.8

    if iteration == n_max_iterations:
        logging.warning(
            'Maximum number of iterations {} reached.'
            'The mean may be inaccurate'.format(n_max_iterations))

    return gs.to_ndarray(current_mean, to_ndim=2)


class FrechetMean(BaseEstimator):
    """Empirical Frechet mean.

    Parameters
    ----------
    max_iter:
    """

    def __init__(self, metric,
                 max_iter=32,
                 epsilon=EPSILON,
                 point_type='vector',
                 method='default',
                 verbose=False):
        self.metric = metric
        self.n_max_iterations = max_iter
        self.epsilon = epsilon
        self.point_type = point_type
        self.method = method
        self.verbose = verbose

    def fit(self, X, y=None, weights=None):
        """Compute the empirical Frechet mean.

        Parameters
        ----------
        X : {array-like, sparse matrix}, shape (n_samples, n_features)
            The training input samples.
        y : array-like, shape (n_samples,) or (n_samples, n_outputs)
            The target values (class labels in classification, real numbers in
            regression).
            Ignored
        weights : array-like, shape=[n_samples, 1], optional

        Returns
        -------
        self : object
            Returns self.
        """
        # TODO(nina): Profile this code to study performance,
        # i.e. what to do with sq_dists_between_iterates.

        if isinstance(self.metric, (EuclideanMetric, MinkowskiMetric)):
            mean = linear_mean(points=X, weights=weights)

        elif self.method == 'default':
            mean = _default_gradient_descent(
                points=X, weights=weights, metric=self.metric,
                n_max_iterations=self.n_max_iterations,
                point_type=self.point_type, epsilon=self.epsilon,
                verbose=self.verbose)
        elif self.method == 'adaptive':
            mean = _adaptive_gradient_descent(
                points=X, weights=weights, metric=self.metric,
                n_max_iterations=self.n_max_iterations,
                epsilon=1e-12, init_points=[])
        elif self.method == 'frechet-poincare-ball':
            mean = _ball_gradient_descent(
                points=X, weights=weights, metric=self.metric,
                n_max_iterations=self.n_max_iterations)

        self.estimate_ = mean

        return self<|MERGE_RESOLUTION|>--- conflicted
+++ resolved
@@ -29,10 +29,6 @@
     if weights is None:
         weights = gs.ones((n_points, 1))
     weights = gs.array(weights)
-<<<<<<< HEAD
-    # weights = gs.to_ndarray(weights, to_ndim=2, axis=1)
-=======
->>>>>>> 1f6ddfdd
 
     sum_weights = gs.sum(weights)
     if point_type == 'vector':
